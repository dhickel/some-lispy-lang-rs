--- conflicted
+++ resolved
@@ -1,12 +1,8 @@
 ## About
 
-<<<<<<< HEAD
+
 Rough draft of a "toy" programming language for experimentation and learning PL concepts, ported and extended 
-from an original java implementation to learn rust. Will be slowly developed over-time and is a semi-serious 
-=======
-Rough draft of a "toy" programming language for experimentation and learning PL concepts, ported and extended
 from an original java implementation to learn rust. Will be slowly developed over-time and is a semi-serious
->>>>>>> b82aaef2
 personal endeavour to create a class-based, lisp inspired language for personal use. End goal is to have an
 embeddable managed scripting language to use for rust game development.
 
@@ -40,7 +36,7 @@
   - [ ] Abstract Classes
   - [ ] Namespaces
   - [ ] Types
-- [ ] Bytecode VM
+- [x] Bytecode VM
 - [ ] Garbage Collection
 
 
